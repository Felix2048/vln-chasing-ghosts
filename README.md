# Matterport3D Simulator
AI Research Platform for Reinforcement Learning from Real Panoramic Images.

The Matterport3D Simulator enables development of AI **agents that interact with real 3D environments using visual information** (RGB-D images). It is primarily intended for research in deep reinforcement learning, at the intersection of computer vision, natural language processing and robotics.

![Concept](teaser.jpg)

Visit the main [website](https://bringmeaspoon.org/) for updates and to view a demo.

*NEW February 2019*: We have released several updates. The simulator is now dockerized, it supports batches of agents instead of just a single agent, and it is far more efficient (faster) than before. Also, it now outputs depth maps as well as RGB images. As a consequence, there are some changes to the original API (mainly, all inputs and outputs are now batched). Therefore, to mark the first release we have tagged it as [v0.1](https://github.com/peteanderson80/Matterport3DSimulator/tree/v0.1) for any users that don't want to change to the new version. 

## Features
- Dataset consisting of 90 different predominantly indoor environments,
- Outputs RGB and depth images
- All images and depth maps are real, not synthetic (providing much more visual complexity),
- API for C++ and Python
- Customizable image resolution, camera parameters, etc,
- Supports off-screen rendering (both GPU and CPU based)
- Fast (Around 1000 fps RGB-D off-screen rendering at 640x480 resolution using a Titan X GPU)
- Unit tests for the rendering pipeline and agent's motions etc
- Future releases may support class and instance object segmentations.

## Reference

The Matterport3D Simulator and the Room-to-Room (R2R) navigation dataset are described in:
- [Vision-and-Language Navigation: Interpreting visually-grounded navigation instructions in real environments](https://arxiv.org/abs/1711.07280).

If you use the simulator or our dataset, please cite our paper (CVPR 2018 spotlight oral):

### Bibtex:
```
@inproceedings{mattersim,
  title={{Vision-and-Language Navigation}: Interpreting visually-grounded navigation instructions in real environments},
  author={Peter Anderson and Qi Wu and Damien Teney and Jake Bruce and Mark Johnson and Niko S{\"u}nderhauf and Ian Reid and Stephen Gould and Anton van den Hengel},
  booktitle={Proceedings of the IEEE Conference on Computer Vision and Pattern Recognition (CVPR)},
  year={2018}
}
```

## Simulator Data

Matterport3D Simulator is based on densely sampled 360-degree indoor RGB-D images from the [Matterport3D dataset](https://niessner.github.io/Matterport/). The dataset consists of 90 different indoor environments, including homes, offices, churches and hotels. Each environment contains full 360-degree RGB-D scans from between 8 and 349 viewpoints, spread on average 2.25m apart throughout the entire walkable floorplan of the scene.

### Actions

At each viewpoint location, the agent can pan and elevate the camera. The agent can also choose to move between viewpoints. The precise details of the agent's observations and actions are [described below](#simulator-api) and in the paper.

### Room-to-Room (R2R) Navigation Task

The simulator includes the training data and evaluation metrics for the Room-to-Room (R2R) Navigation task, which requires an autonomous agent to follow a natural language navigation instruction to navigate to a goal location in a previously unseen building. Please refer to [specific instructions](tasks/R2R/README.md) to setup and run this task. There is a test server and leaderboard available at [EvalAI](https://evalai.cloudcv.org/web/challenges/challenge-page/97/overview).

## Installation / Build Instructions

We recommend using our [Dockerfile](Dockerfile) to install the simulator. The simulator can also be [built without docker](#building-without-docker) but satisfying the project dependencies may be more difficult.

### Prerequisites

- Ubuntu 16.04
- Nvidia GPU with driver >= 384
- Install [docker](https://docs.docker.com/engine/installation/)
- Install [nvidia-docker2.0](https://github.com/nvidia/nvidia-docker/wiki/Installation-(version-2.0))
- Note: CUDA / CuDNN toolkits do not need to be installed (these are provided by the docker image)

### Clone Repo

Clone the Matterport3DSimulator repository:
```
# Make sure to clone with --recursive
git clone --recursive https://github.com/peteanderson80/Matterport3DSimulator.git
cd Matterport3DSimulator
```

If you didn't clone with the `--recursive` flag, then you'll need to manually clone the pybind submodule from the top-level directory:
```
git submodule update --init --recursive
```

### Dataset Download

To use the simulator you must first download the [Matterport3D Dataset](https://niessner.github.io/Matterport/) which is available after requesting access [here](https://niessner.github.io/Matterport/). The download script that will be provided allows for downloading of selected data types. 

Set an environment variable to the location of the dataset, where <PATH> is the full absolute path (not a relative path or symlink) to the directory containing the individual matterport scan directories (17DRP5sb8fy, 2t7WUuJeko7, etc):
```
export MATTERPORT_DATA_DIR=<PATH>
```

Note that if <PATH> is a remote sshfs mount, you will need to mount it with the `-o allow_root` option or the docker container won't be able to access this directory. 

### Dataset Preprocessing

To make data loading faster and to reduce memory usage we preprocess the `matterport_skybox_images' by downscaling and combining all cube faces into a single image using the following script:
```
./scripts/downsize_skybox.py
```

This will take a while depending on the number of processes used. By default images are downscaled by 50% and 20 processes are used.

#### Depth Outputs

If you need depth outputs as well as RGB (via `sim.setDepthEnabled(True)`), precompute matching depth skybox images by running this script (which requires the simulator code to be built first, and leave out the 'readonly' option from the commands provided when launching the docker container):
```
./scripts/depth_to_skybox.py
```

Depth skyboxes are generated from the `undistorted_depth_images` using a simple blending approach. As the depth images contain many missing values (corresponding to shiny, bright, transparent, and distant surfaces, which are common in the dataset) we apply a simple crossbilateral filter based on the [NYUv2](https://cs.nyu.edu/~silberman/datasets/nyu_depth_v2.html) code to fill all but the largest holes. A couple of things to keep in mind:
- We assume that the `undistorted depth images` are aligned to the `matterport_skybox_images`, but in fact this alignment is not perfect. For certain applications where better alignment is required (e.g., generating RGB pointclouds) it might be necessary to replace the `matterport_skybox_images` by stitching together `undistorted_color_images` (which are perfectly aligned to the `undistorted_depth_images`).
- In the generated depth skyboxes, the depth value is the euclidean distance from the camera center (not the distance in the z direction). This is corrected by the simulator (see Simulator API, below).


### Building and Testing using Docker

<<<<<<< HEAD
We generate image features using Caffe. To replicate our approach, first download and save some Caffe ResNet-152 weights into the `models` directory. We experiment with weights pretrained on [ImageNet](https://github.com/KaimingHe/deep-residual-networks), and also weights finetuned on the [Places365](https://github.com/CSAILVision/places365) dataset. The script `scripts/precompute_features.py` can then be used to precompute ResNet-152 features. Features are saved in tsv format in the `img_features` directory. 

Alternatively, skip the generation and just download and extract our tsv files into the `img_features` directory:
- [ResNet-152-imagenet features [380K/2.9GB]](https://www.dropbox.com/s/715bbj8yjz32ekf/ResNet-152-imagenet.zip?dl=1)
- [ResNet-152-places365 features [380K/2.9GB]](https://www.dropbox.com/s/mzolh9oemracfuo/ResNet-152-places365.zip?dl=1)
=======
Build the docker image:
```
docker build -t mattersim .
```
>>>>>>> f71e7f0c

Run the docker container, mounting both the git repo and the dataset:
```
nvidia-docker run -it --mount type=bind,source=$MATTERPORT_DATA_DIR,target=/root/mount/Matterport3DSimulator/data/v1/scans,readonly --volume `pwd`:/root/mount/Matterport3DSimulator mattersim
```

Now (from inside the docker container), build the simulator and run the unit tests:
```
cd /root/mount/Matterport3DSimulator
mkdir build && cd build
cmake -DEGL_RENDERING=ON ..
make
cd ../
./build/tests ~Timing
```

Assuming all tests pass, `sim_imgs` will now contain some test images rendered by the simulator. You may also wish to test the rendering frame rate. The following command will try to load all the Matterport environments into memory (requiring around 80 GB memory), and then some information about the rendering frame rate (at 640x480 resolution) will be printed to stdout:
```
./build/tests Timing
```

The timing test must be run individually from the other tests to get accurate results. Refer to the [Catch](https://github.com/philsquared/Catch) documentation for unit test configuration options.


### Rendering Options (GPU, CPU, off-screen)

There are three rendering options, which are selected using [cmake](https://cmake.org/) options during the build process (by varying line 3 in the build commands immediately above):
- GPU rendering using OpenGL (requires an X server): `cmake ..` (default)
- Off-screen GPU rendering using [EGL](https://www.khronos.org/egl/): `cmake -DEGL_RENDERING=ON ..`
- Off-screen CPU rendering using [OSMesa](https://www.mesa3d.org/osmesa.html): `cmake -DOSMESA_RENDERING=ON ..`

The recommended (fast) approach for training agents is using off-screen GPU rendering (EGL).


### Interactive Demo

To run an interactive demo, build the docker image as described above (`docker build -t mattersim .`), then run the docker container while sharing the host's X server and DISPLAY environment variable with the container:
```
xhost +
nvidia-docker run -it -e DISPLAY -v /tmp/.X11-unix:/tmp/.X11-unix --mount type=bind,source=$MATTERPORT_DATA_DIR,target=/root/mount/Matterport3DSimulator/data/v1/scans,readonly --volume `pwd`:/root/mount/Matterport3DSimulator mattersim
cd /root/mount/Matterport3DSimulator
```

Build the simulator using any rendering option. Commands for running both python and C++ demos are provided below. These are very simple demos designed to illustrate the use of the simulator in python and C++. By default, these demos have depth rendering on. Check the code and turn it off if you haven't preprocessed the depth outputs (see Depth Outputs above). 

Python demo:
```
python src/driver/driver.py
```
C++ demo:
```
build/mattersim_main
```

The javascript code in the `web` directory can also be used as an interactive demo, or to generate videos from the simulator in first-person view, or as an interface on Amazon Mechanical Turk to collect natural language instruction data. 


### Building without Docker

The simulator can be built outside of a docker container using the cmake build commands described above. However, this is not the recommended approach, as all dependencies will need to be installed locally and may conflict with existing libraries. The main requirements are:
- Ubuntu >= 14.04
- Nvidia-driver with CUDA installed 
- C++ compiler with C++11 support
- [CMake](https://cmake.org/) >= 3.10
- [OpenCV](http://opencv.org/) >= 2.4 including 3.x
- [OpenGL](https://www.opengl.org/)
- [GLM](https://glm.g-truc.net/0.9.8/index.html)
- [Numpy](http://www.numpy.org/)

Optional dependences (depending on the cmake rendering options):
- [OSMesa](https://www.mesa3d.org/osmesa.html) for OSMesa backend support
- [epoxy](https://github.com/anholt/libepoxy) for EGL backend support

The provided [Dockerfile](Dockerfile) contains install commands for most of these libraries. For example, to install OpenGL and related libraries:
```
sudo apt-get install libjsoncpp-dev libepoxy-dev libglm-dev libosmesa6 libosmesa6-dev libglew-dev
```

### Simulator API

The simulator [API in Python](src/lib_python/MatterSimPython.cpp) exactly matches the extensively commented [MatterSim.hpp](include/MatterSim.hpp) C++ header file, but using python lists in place of C++ std::vectors etc. In general, there are various functions beginning with `set` that set the agent and simulator configuration (such as batch size, rendering parameters, enabling depth output etc). For training agents, we recommend setting `setPreloadingEnabled(True)`, `setBatchSize(X)` and `setCacheSize(2X)`, where X is the desired batch size, e.g.:
```
import MatterSim
sim = MatterSim.Simulator()
sim.setCameraResolution(640, 480)
sim.setPreloadingEnabled(True)
sim.setDepthEnabled(True)
sim.setBatchSize(100)
sim.setCacheSize(200) # cacheSize 200 uses about 1.2GB of GPU memory for caching pano textures
``` 

When preloading is enabled, all the pano images will be loaded into memory before starting. Preloading takes several minutes and requires around 50G memory for RGB output (about 80G if depth output is enabled), but rendering is much faster. 

To start the simulator, call `initialize` followed by the `newEpisode` function, which takes as arguments a list of scanIds, a list of viewpoint ids, a list of headings (in radians), and a list of camera elevations (in radians), e.g.:
```
sim.initialize()
# Assuming batchSize = 1
sim.newEpisode(['2t7WUuJeko7'], ['1e6b606b44df4a6086c0f97e826d4d15'], [0], [0])
```

Heading is defined from the y-axis with the z-axis up (turning right is positive). Camera elevation is measured from the horizon defined by the x-y plane (up is positive). There is also a `newRandomEpisode` function which only requires a list of scanIds, and randomly determines a viewpoint and heading (with zero camera elevation). 

Interaction with the simulator is through the `makeAction` function, which takes as arguments a list of navigable location indices, a list of heading changes (in radians) and a list of elevation changes (in radians). The navigable location indices select which nearby camera viewpoint the agent should move to. *Only camera viewpoints that are within the agent's current field of view are considered navigable* (i.e., the agent can't move backwards, for example). For agent `n`, navigable locations are given by `getState()[n].navigableLocations`. Index 0 always contains the current viewpoint (i.e., the agent always has the option to stay in the same place). As the navigation graph is irregular, the remaining viewpoints are sorted by their angular distance from the centre of the image, so index 1 (if available) will approximate moving directly forward. For example, to turn 30 degrees left without moving (keeping camera elevation unchanged): 
```
sim.makeAction([0], [-0.523599], [0])
```

At any time the simulator state can be returned by calling `getState`. The returned state contains a list of objects (one for each agent in the batch), with attributes as in the following example:
```javascript
[
  {
    "scanId" : "2t7WUuJeko7"  // Which building the agent is in
    "step" : 5,               // Number of frames since the last newEpisode() call
    "rgb" : <image>,          // 8 bit image (in BGR channel order), access with np.array(rgb, copy=False)
    "depth" : <image>,        // 16 bit single-channel image containing the pixel's distance in the z-direction from the camera center 
                              // (not the euclidean distance from the camera center), 0.25 mm per value (divide by 4000 to get meters). 
                              // A zero value denotes 'no reading'. Access with np.array(depth, copy=False)
    "location" : {            // The agent's current 3D location
        "viewpointId" : "1e6b606b44df4a6086c0f97e826d4d15",  // Viewpoint identifier
        "ix" : 5,                                            // Viewpoint index, used by simulator
        "x" : 3.59775996208,                                 // 3D position in world coordinates
        "y" : -0.837355971336,
        "z" : 1.68884003162,
        "rel_heading" : 0,                                   // Robot relative coords to this location
        "rel_elevation" : 0,
        "rel_distance" : 0
    }
    "heading" : 3.141592,     // Agent's current camera heading in radians
    "elevation" : 0,          // Agent's current camera elevation in radians
    "viewIndex" : 0,          // Index of the agent's current viewing angle [0-35] (only valid with discretized viewing angles)
                              // [0-11] is looking down, [12-23] is looking at horizon, is [24-35] looking up
    "navigableLocations": [   // List of viewpoints you can move to. Index 0 is always the current viewpoint, i.e. don't move.
        {                     // The remaining valid viewpoints are sorted by their angular distance from the image centre.
            "viewpointId" : "1e6b606b44df4a6086c0f97e826d4d15",  // Viewpoint identifier
            "ix" : 5,                                            // Viewpoint index, used by simulator
            "x" : 3.59775996208,                                 // 3D position in world coordinates
            "y" : -0.837355971336,
            "z" : 1.68884003162,
            "rel_heading" : 0,                                   // Robot relative coords to this location
            "rel_elevation" : 0,
            "rel_distance" : 0
        },
        {
            "viewpointId" : "1e3a672fa1d24d668866455162e5b58a",  // Viewpoint identifier
            "ix" : 14,                                           // Viewpoint index, used by simulator
            "x" : 4.03619003296,                                 // 3D position in world coordinates
            "y" : 1.11550998688,
            "z" : 1.65892004967,
            "rel_heading" : 0.220844170027,                      // Robot relative coords to this location
            "rel_elevation" : -0.0149478448723,
            "rel_distance" : 2.00169944763
        },
        {...}
    ]
  }
]
```

Refer to [src/driver/driver.py](src/driver/driver.py) for example usage. To build html docs for C++ classes in the `doxygen` directory, run this command and navigate in your browser to `doxygen/html/index.html`:
```
doxygen
```


### Precomputing ResNet Image Features

In our initial work using this simulator, we discretized heading and elevation into 30 degree increments, and precomputed image features for each view. Now that the simulator is much faster, this is no longer necessary, but for completeness we include the details of this setting below.

We generate image features using Caffe. To replicate our approach, first download and save some Caffe ResNet-152 weights into the `models` directory. We experiment with weights pretrained on [ImageNet](https://github.com/KaimingHe/deep-residual-networks), and also weights finetuned on the [Places365](https://github.com/CSAILVision/places365) dataset. The script `scripts/precompute_features.py` can then be used to precompute ResNet-152 features. Features are saved in tsv format in the `img_features` directory. 

Alternatively, skip the generation and just download and extract our tsv files into the `img_features` directory:
- [ResNet-152-imagenet features [380K/2.9GB]](https://www.dropbox.com/s/715bbj8yjz32ekf/ResNet-152-imagenet.zip?dl=1)
- [ResNet-152-places365 features [380K/2.9GB]](https://www.dropbox.com/s/mzolh9oemracfuo/ResNet-152-places365.zip?dl=1)


### Directory Structure

- `connectivity`: Json navigation graphs.
- `webgl_imgs`: Contains dataset views rendered with javascript (for test comparisons).
- `sim_imgs`: Will contain simulator rendered images after running tests.
- `models`: Caffe models for precomputing ResNet image features.
- `img_features`: Storage for precomputed image features.
- `data`: Matterport3D dataset.
- `tasks`: Currently just the Room-to-Room (R2R) navigation task.
- `web`: Javascript code for visualizing trajectories and collecting annotations using Amazon Mechanical Turk (AMT).

Other directories are mostly self-explanatory.


## License

The Matterport3D dataset, and data derived from it, is released under the [Matterport3D Terms of Use](http://dovahkiin.stanford.edu/matterport/public/MP_TOS.pdf). Our code is released under the MIT license.

## Acknowledgements

We would like to thank Matterport for allowing the Matterport3D dataset to be used by the academic community. This project is supported by a Facebook ParlAI Research Award and by the [Australian Centre for Robotic Vision](https://www.roboticvision.org/).

## Contributing

We welcome contributions from the community. All submissions require review and in most cases would require tests.<|MERGE_RESOLUTION|>--- conflicted
+++ resolved
@@ -109,18 +109,10 @@
 
 ### Building and Testing using Docker
 
-<<<<<<< HEAD
-We generate image features using Caffe. To replicate our approach, first download and save some Caffe ResNet-152 weights into the `models` directory. We experiment with weights pretrained on [ImageNet](https://github.com/KaimingHe/deep-residual-networks), and also weights finetuned on the [Places365](https://github.com/CSAILVision/places365) dataset. The script `scripts/precompute_features.py` can then be used to precompute ResNet-152 features. Features are saved in tsv format in the `img_features` directory. 
-
-Alternatively, skip the generation and just download and extract our tsv files into the `img_features` directory:
-- [ResNet-152-imagenet features [380K/2.9GB]](https://www.dropbox.com/s/715bbj8yjz32ekf/ResNet-152-imagenet.zip?dl=1)
-- [ResNet-152-places365 features [380K/2.9GB]](https://www.dropbox.com/s/mzolh9oemracfuo/ResNet-152-places365.zip?dl=1)
-=======
 Build the docker image:
 ```
 docker build -t mattersim .
 ```
->>>>>>> f71e7f0c
 
 Run the docker container, mounting both the git repo and the dataset:
 ```
